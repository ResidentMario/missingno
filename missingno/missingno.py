--- conflicted
+++ resolved
@@ -311,11 +311,8 @@
 
     # Apply visual corrections and modifications.
     ax0.set_xticklabels(ax0.xaxis.get_majorticklabels(), rotation=45, ha='left', fontsize=fontsize)
-<<<<<<< HEAD
     ax0.set_yticklabels(ax0.yaxis.get_majorticklabels(), fontsize=fontsize, rotation=0)
-=======
     ax0.set_yticklabels(ax0.yaxis.get_majorticklabels(), rotation=0, fontsize=fontsize)
->>>>>>> 61498b02
 
     ax0.xaxis.tick_top()
     ax0.patch.set_visible(False)
